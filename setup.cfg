--- conflicted
+++ resolved
@@ -24,11 +24,7 @@
 
 python_requires = >=3.8
 install_requires =
-<<<<<<< HEAD
-    fsspec>=0.8.0
-=======
-    fsspec>=2022.2.0,<2023.9.0
->>>>>>> e7f80779
+    fsspec>=2022.2.0
     pyyaml>=3.13
     xxhash>=1.0.0
     pandas>=0.23.0
