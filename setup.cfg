[metadata]
name = pins
description = Publish data sets, models, and other python objects, making it easy to share them across projects and with your colleagues.
long_description = file: README.md
long_description_content_type = text/markdown
url = https://github.com/rstudio/pins-python
project_urls =
    Documentation = https://rstudio.github.io/pins-python
author = Isabel Zimmerman
author_email = isabel.zimmerman@posit.co
license = MIT
keywords = data, tidyverse
classifiers =
    Programming Language :: Python :: 3.8
    Programming Language :: Python :: 3.9
    Programming Language :: Python :: 3.10
    Programming Language :: Python :: 3.11
    Programming Language :: Python :: 3.12


[options]
packages = find:
include_package_data = True
zipsafe = False

python_requires = >=3.8
install_requires =
    fsspec>=2022.2.0
    pyyaml>=3.13
    xxhash>=1.0.0
    pandas>=0.23.0
    jinja2>=2.10.0
    joblib>=0.12.0
    importlib-metadata>=4.4
    importlib-resources>=1.3
    # Using appdirs rather than platformdirs is deliberate, see https://github.com/rstudio/pins-python/pull/239
    appdirs<2.0.0
    humanize>=1.0.0
    requests


[options.extras_require]
aws =
    s3fs
azure =
    adlfs
gcs =
    gcsfs

doc =
    ipython<=8.12.0
    ipykernel
    nbformat
    nbclient
    quartodoc

test =
    pip-tools
    pytest==7.1.3
    pytest-cases
    pytest-dotenv
    pytest-parallel
    s3fs
    adlfs>=2024.4.1
    gcsfs
    fastparquet
    pyarrow

<<<<<<< HEAD
check =
    pre-commit
    pyright==1.1.372 # Pinned; manually sync with .github/workflows/code-checks.yml
    types-appdirs

=======
>>>>>>> f3ea3870
[bdist_wheel]
universal = 1<|MERGE_RESOLUTION|>--- conflicted
+++ resolved
@@ -66,13 +66,10 @@
     fastparquet
     pyarrow
 
-<<<<<<< HEAD
 check =
     pre-commit
     pyright==1.1.372 # Pinned; manually sync with .github/workflows/code-checks.yml
     types-appdirs
 
-=======
->>>>>>> f3ea3870
 [bdist_wheel]
 universal = 1