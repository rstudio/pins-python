--- conflicted
+++ resolved
@@ -25,12 +25,9 @@
         pytest_opts: ["--workers 4 --tests-per-worker 1"]
         requirements: [""]
         include:
-<<<<<<< HEAD
-=======
           - os: "ubuntu-latest"
             python: "3.8"
             requirements: "requirements/minimum.txt"
->>>>>>> e7f80779
           - os: "macos-latest"
             python: "3.10"
             # ignore doctests, as they involve calls to github, and all mac machines
