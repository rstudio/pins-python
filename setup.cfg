--- conflicted
+++ resolved
@@ -55,12 +55,9 @@
     pytest-dotenv
     s3fs
     adlfs
-<<<<<<< HEAD
     gcsfs
-=======
     fastparquet
     pyarrow
->>>>>>> 1076dc67
 
 
 [bdist_wheel]
